from distutils.core import setup

setup(
    name='video_tools',
    python_requires='>=3.8',
    author='Martin Privat',
<<<<<<< HEAD
    version='0.3.3',
=======
    version='0.3.5',
>>>>>>> 28afe6a1
    packages=['video_tools','video_tools.tests'],
    license='Creative Commons Attribution-Noncommercial-Share Alike license',
    description='simple video reader, writer, and processing functions',
    long_description=open('README.md').read(),
    install_requires=[
        "numpy", 
        "scipy",
        "PyQt5",
        "opencv-python",
        "qt_widgets @ git+https://github.com/ElTinmar/qt_widgets.git@main",
        "image_tools @ git+https://github.com/ElTinmar/image_tools.git@main",
        "tqdm",
        "cupy-cuda12x"
    ]
)<|MERGE_RESOLUTION|>--- conflicted
+++ resolved
@@ -4,11 +4,7 @@
     name='video_tools',
     python_requires='>=3.8',
     author='Martin Privat',
-<<<<<<< HEAD
-    version='0.3.3',
-=======
-    version='0.3.5',
->>>>>>> 28afe6a1
+    version='0.3.6',
     packages=['video_tools','video_tools.tests'],
     license='Creative Commons Attribution-Noncommercial-Share Alike license',
     description='simple video reader, writer, and processing functions',
